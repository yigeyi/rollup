--- conflicted
+++ resolved
@@ -502,15 +502,10 @@
 
 			const finalise = finalisers[ options.format ];
 			if ( !finalise ) {
-				error( {
+				error({
 					code: 'INVALID_OPTION',
-<<<<<<< HEAD
-					message: `You must specify an output type - valid options are ${keys( finalisers ).join( ', ' )}`
-				} );
-=======
-					message: `Invalid or missing format: ${options.format} - valid options are ${keys( finalisers ).join( ', ' )}`
+					message: `Invalid format: ${options.format} - valid options are ${keys( finalisers ).join( ', ' )}`
 				});
->>>>>>> 7df44de2
 			}
 
 			timeStart( 'render format' );
