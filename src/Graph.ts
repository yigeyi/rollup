/// <reference path="./Graph.d.ts" />
import { timeEnd, timeStart } from './utils/flushTime';
import first from './utils/first';
import Module, { IdMap, ModuleJSON } from './Module';
import ExternalModule from './ExternalModule';
import ensureArray from './utils/ensureArray';
import { load, makeOnwarn, resolveId, handleMissingExport } from './utils/defaults';
import { mapSequence } from './utils/promise';
import transform from './utils/transform';
import relativeId from './utils/relativeId';
import error from './utils/error';
import { isAbsolute, isRelative, normalize, relative, resolve } from './utils/path';
import {
	InputOptions,
	IsExternalHook,
	MissingExportHook,
	Plugin,
	ResolveIdHook,
	RollupWarning,
	SourceDescription,
	TreeshakingOptions,
	WarningHandler
} from './rollup/index';
import { RawSourceMap } from 'source-map';
import Program from './ast/nodes/Program';
import { Node } from './ast/nodes/shared/Node';
import Chunk from './Chunk';
import * as path from './utils/path';
import GlobalScope from './ast/scopes/GlobalScope';
import { randomUint8Array, Uint8ArrayXor, Uint8ArrayToHexString } from './utils/entryHashing';
import { blank } from './utils/object';
<<<<<<< HEAD
=======
import firstSync from './utils/first-sync';
>>>>>>> 675540bf

export type ResolveDynamicImportHandler = (specifier: string | Node, parentId: string) => Promise<string | void>;

function generateChunkName (id: string, chunkNames: { [name: string ]: boolean }, startAtTwo = false): string {
	let name = path.basename(id);
	let ext = path.extname(name);
	name = name.substr(0, name.length - ext.length);
	if (ext !== '.js' && ext !== '.mjs') {
		name += ext;
		ext = '.js';
	}
	let uniqueName = name;
	let uniqueIndex = startAtTwo ? 2 : 1;
	while (chunkNames[uniqueName])
		uniqueName = name + uniqueIndex++;
	chunkNames[uniqueName] = true;
	return uniqueName + ext;
}

export default class Graph {
	acornOptions: any;
	cachedModules: Map<string, ModuleJSON>;
	context: string;
	dynamicImport: boolean;
	externalModules: ExternalModule[];
	getModuleContext: (id: string) => string;
	hasLoaders: boolean;
	isExternal: IsExternalHook;
	isPureExternalModule: (id: string) => boolean;
	legacy: boolean;
	load: (id: string) => Promise<SourceDescription | string | void>;
	handleMissingExport: MissingExportHook;
	moduleById: Map<string, Module | ExternalModule>;
	modules: Module[];
	onwarn: WarningHandler;
	plugins: Plugin[];
	resolveDynamicImport: ResolveDynamicImportHandler;
	resolveId: (id: string, parent: string) => Promise<string | boolean | void>;
	scope: GlobalScope;
	treeshakingOptions: TreeshakingOptions;
	varOrConst: 'var' | 'const';

	// deprecated
	treeshake: boolean;

	constructor (options: InputOptions) {
		this.cachedModules = new Map();
		if (options.cache) {
			options.cache.modules.forEach(module => {
				this.cachedModules.set(module.id, module);
			});
		}
		delete options.cache; // TODO not deleting it here causes a memory leak; needs further investigation

		this.plugins = ensureArray(options.plugins);

		options = this.plugins.reduce((acc, plugin) => {
			if (plugin.options) return plugin.options(acc) || acc;
			return acc;
		}, options);

		if (!options.input) {
			throw new Error('You must supply options.input to rollup');
		}

		this.treeshake = options.treeshake !== false;
		if (this.treeshake) {
			this.treeshakingOptions = {
				propertyReadSideEffects: options.treeshake
					? (<TreeshakingOptions>options.treeshake).propertyReadSideEffects !== false
					: true,
				pureExternalModules: options.treeshake
					? (<TreeshakingOptions>options.treeshake).pureExternalModules
					: false
			};
			if (this.treeshakingOptions.pureExternalModules === true) {
				this.isPureExternalModule = () => true;
			} else if (
				typeof this.treeshakingOptions.pureExternalModules === 'function'
			) {
				this.isPureExternalModule = this.treeshakingOptions.pureExternalModules;
			} else if (Array.isArray(this.treeshakingOptions.pureExternalModules)) {
				const pureExternalModules = new Set(
					this.treeshakingOptions.pureExternalModules
				);
				this.isPureExternalModule = id => pureExternalModules.has(id);
			} else {
				this.isPureExternalModule = () => false;
			}
		} else {
			this.isPureExternalModule = () => false;
		}

		this.resolveId = first(
			[((id: string, parentId: string) => (this.isExternal(id, parentId, false) ? false : null)) as ResolveIdHook]
				.concat(this.plugins.map(plugin => plugin.resolveId).filter(Boolean))
				.concat(resolveId)
		);

		const loaders = this.plugins.map(plugin => plugin.load).filter(Boolean);
		this.hasLoaders = loaders.length !== 0;
		this.load = first(loaders.concat(load));

		this.handleMissingExport = firstSync(
			this.plugins.map(plugin => plugin.missingExport).filter(Boolean)
				.concat(handleMissingExport)
		);

		this.scope = new GlobalScope();

		// TODO strictly speaking, this only applies with non-ES6, non-default-only bundles
		['module', 'exports', '_interopDefault'].forEach(name => {
			this.scope.findVariable(name); // creates global variable as side-effect
		});

		this.moduleById = new Map();
		this.modules = [];
		this.externalModules = [];

		this.context = String(options.context);

		const optionsModuleContext = options.moduleContext;
		if (typeof optionsModuleContext === 'function') {
			this.getModuleContext = id => optionsModuleContext(id) || this.context;
		} else if (typeof optionsModuleContext === 'object') {
			const moduleContext = new Map();
			Object.keys(optionsModuleContext).forEach(key => moduleContext.set(resolve(key), optionsModuleContext[key]));
			this.getModuleContext = id => moduleContext.get(id) || this.context;
		} else {
			this.getModuleContext = () => this.context;
		}

		if (typeof options.external === 'function') {
			this.isExternal = options.external;
		} else {
			const ids = ensureArray(options.external);
			this.isExternal = id => ids.indexOf(id) !== -1;
		}

		this.onwarn = options.onwarn || makeOnwarn();

		this.varOrConst = options.preferConst ? 'const' : 'var';
		this.legacy = options.legacy;
		this.acornOptions = options.acorn || {};
		this.dynamicImport = typeof options.experimentalDynamicImport === 'boolean' ? options.experimentalDynamicImport : false;

		if (this.dynamicImport) {
			this.resolveDynamicImport = first([
				...this.plugins.map(plugin => plugin.resolveDynamicImport).filter(Boolean),
				<ResolveDynamicImportHandler> ((specifier, parentId) => typeof specifier === 'string' && this.resolveId(specifier, parentId))
			]);
			this.acornOptions.plugins = this.acornOptions.plugins || {};
			this.acornOptions.plugins.dynamicImport = true;
		}
	}

	getPathRelativeToBaseDirname (resolvedId: string, parentId: string): string {
		if (isRelative(resolvedId) || isAbsolute(resolvedId)) {
			const relativeToEntry = normalize(relative(path.dirname(parentId), resolvedId));

			return isRelative(relativeToEntry)
				? relativeToEntry
				: `./${relativeToEntry}`;
		}

		return resolvedId;
	}

	private loadModule (entryName: string) {
		return this.resolveId(entryName, undefined)
			.then(id => {
				if (id === false) {
					error({
						code: 'UNRESOLVED_ENTRY',
						message: `Entry module cannot be external`
					});
				}

				if (id == null) {
					error({
						code: 'UNRESOLVED_ENTRY',
						message: `Could not resolve entry (${entryName})`
					});
				}

				return this.fetchModule(<string>id, undefined);
			});
	}

	private link () {
		this.modules.forEach(module => module.linkDependencies());
		this.modules.forEach(module => module.bindReferences());
	}

	includeMarked (modules: Module[]) {
		if (this.treeshake) {
			let addedNewNodes;
			do {
				addedNewNodes = false;
				modules.forEach(module => {
					if (module.includeInBundle()) {
						addedNewNodes = true;
					}
				});
			} while (addedNewNodes);
		} else {
			// Necessary to properly replace namespace imports
			modules.forEach(module => module.includeAllInBundle());
		}
	}

	buildSingle (entryModuleId: string): Promise<Chunk> {
		// Phase 1 – discovery. We load the entry module and find which
		// modules it imports, and import those, until we have all
		// of the entry module's dependencies
		timeStart('phase 1');
		return this.loadModule(entryModuleId)
			.then(entryModule => {
				timeEnd('phase 1');

				// Phase 2 - linking. We populate the module dependency links and
				// determine the topological execution order for the bundle
				timeStart('phase 2');

				this.link();

				const { orderedModules, dynamicImports, hasCycles } = this.analyseExecution([entryModule]);
				if (hasCycles) {
					this.warnCycle(entryModule, orderedModules);
				}

				timeEnd('phase 2');

				// Phase 3 – marking. We include all statements that should be included
				timeStart('phase 3');

				entryModule.markExports();

				dynamicImports.forEach(dynamicImportModule => {
					if (entryModule !== dynamicImportModule)
						dynamicImportModule.markExports();
					// all dynamic import modules inlined for single-file build
					dynamicImportModule.namespace().includeVariable();
				});

				// only include statements that should appear in the bundle
				this.includeMarked(orderedModules);

				// check for unused external imports
				this.externalModules.forEach(module => module.warnUnusedImports());

				timeEnd('phase 3');

				// Phase 4 – we construct the chunk itself, generating its import and export facades
				timeStart('phase 4');

				// generate the imports and exports for the output chunk file
				const chunk = new Chunk(this, orderedModules);
				chunk.setId(entryModule.id);
				chunk.collectDependencies();
				chunk.generateImports();
				chunk.generateEntryExports(entryModule);

				timeEnd('phase 4');

				return chunk;
			});
	}

	buildChunks (entryModuleIds: string[]): Promise<{ [name: string]: Chunk }> {
		// Phase 1 – discovery. We load the entry module and find which
		// modules it imports, and import those, until we have all
		// of the entry module's dependencies
		timeStart('phase 1');
		return Promise.all(entryModuleIds.map(entryId => this.loadModule(entryId)))
			.then(entryModules => {
				timeEnd('phase 1');

				// Phase 2 - linking. We populate the module dependency links and
				// determine the topological execution order for the bundle
				timeStart('phase 2');

				this.link();
				const { orderedModules, dynamicImports } = this.analyseExecution(entryModules);
				dynamicImports.forEach(dynamicImportModule => {
					if (entryModules.indexOf(dynamicImportModule) === -1)
						entryModules.push(dynamicImportModule);
				});

				// Phase 3 – marking. We include all statements that should be included
				timeStart('phase 3');

				entryModules.forEach(entryModule => {
					entryModule.markExports()
				});

				// only include statements that should appear in the bundle
				this.includeMarked(orderedModules);

				// check for unused external imports
				this.externalModules.forEach(module => module.warnUnusedImports());

				timeEnd('phase 3');

				// Phase 4 – we construct the chunks, working out the optimal chunking using
				// entry point graph colouring, before generating the import and export facades
				timeStart('phase 4');

				// TODO: there is one special edge case unhandled here and that is that any module
				//       exposed as an unresolvable export * (to a graph external export *,
			  //       either as a namespace import reexported or top-level export *)
				//       should be made to be its own entry point module before chunking
				const chunkModules: { [entryHashSum: string]: Module[] } = {};
				orderedModules.forEach(module => {
					const entryPointsHashStr = Uint8ArrayToHexString(module.entryPointsHash);
					let curChunk = chunkModules[entryPointsHashStr];
					if (curChunk) {
						curChunk.push(module);
					} else {
						chunkModules[entryPointsHashStr] = [module];
					}
				});

				// create each chunk
				const chunkList: Chunk[] = [];
				Object.keys(chunkModules).forEach(entryHashSum => {
					const chunk = chunkModules[entryHashSum];
					const chunkModulesOrdered = chunk.sort((moduleA, moduleB) => moduleA.execIndex > moduleB.execIndex ? 1 : -1);
					chunkList.push(new Chunk(this, chunkModulesOrdered));
				});

				// for each entry point module, ensure its exports
				// are exported by the chunk itself, with safe name deduping
				entryModules.forEach(entryModule => {
					entryModule.chunk.generateEntryExports(entryModule);
				});
				// for each chunk module, set up its imports to other
				// chunks, if those variables are included after treeshaking
				chunkList.forEach(chunk => {
					chunk.collectDependencies();
					chunk.generateImports();
				});

				// finally prepare output chunks
				const chunks: {
					[name: string]: Chunk
				} = {};

				// name the chunks
				const chunkNames: { [name: string]: boolean } = blank();
				chunkNames['chunk'] = true;
				chunkList.forEach(chunk => {
					// generate the imports and exports for the output chunk file
					if (chunk.entryModule) {
						const entryName = generateChunkName(chunk.entryModule.id, chunkNames, true);

						// if the chunk exactly exports the entry point exports then
						// it can replace the entry point
						if (chunk.isEntryModuleFacade) {
							chunks['./' + entryName] = chunk;
							chunk.setId('./' + entryName);
							return;
						// otherwise we create a special re-exporting entry point
						// facade chunk with no modules
						} else {
							const entryPointFacade = new Chunk(this, []);
							entryPointFacade.setId('./' + entryName);
							entryPointFacade.collectDependencies(chunk.entryModule);
							entryPointFacade.generateImports();
							entryPointFacade.generateEntryExports(chunk.entryModule);
							chunks['./' + entryName] = entryPointFacade;
						}
					}
					// name the chunk itself
					const chunkName = generateChunkName('chunk', chunkNames);
					chunk.setId('./' + chunkName);
					chunks['./' + chunkName] = chunk;
				});

				timeEnd('phase 4');

				return chunks;
			});
	}

	private analyseExecution (entryModules: Module[]) {
		let hasCycles = false, curEntry: Module, curEntryHash: Uint8Array;
		const allSeen: { [id: string]: boolean } = {};

		const ordered: Module[] = [];

		const dynamicImports: Module[] = [];

		const visit = (module: Module, seen: { [id: string]: boolean } = {}) => {
			if (seen[module.id]) {
				hasCycles = true;
				return;
			}
			seen[module.id] = true;

			if (module.isEntryPoint && module !== curEntry)
				return;

			// Track entry point graph colouring by tracing all modules loaded by a given
			// entry point and colouring those modules by the hash of its id. Colours are mixed as
			// hash xors, providing the unique colouring of the graph into unique hash chunks.
			// This is really all there is to automated chunking, the rest is chunk wiring.
			Uint8ArrayXor(module.entryPointsHash, curEntryHash);

			module.dependencies.forEach(depModule => {
				if (!depModule.isExternal) {
					visit(<Module>depModule, seen);
				}
			});

			if (this.dynamicImport) {
				module.dynamicImportResolutions.forEach(module => {
					if (module instanceof Module) {
						if (dynamicImports.indexOf(module) === -1) {
							dynamicImports.push(module);
						}
					}
				});
			}

			if (allSeen[module.id])
				return;
			allSeen[module.id] = true;

			module.execIndex = ordered.length;
			ordered.push(module);
		};

		for (let i = 0; i < entryModules.length; i++) {
			curEntry = entryModules[i];
			curEntry.isEntryPoint = true;
			curEntryHash = randomUint8Array(10);
			visit(curEntry);
		}

		// new items can be added during this loop
		for (let i = 0; i < dynamicImports.length; i++) {
			curEntry = dynamicImports[i];
			curEntry.isEntryPoint = true;
			curEntryHash = randomUint8Array(10);
			visit(curEntry);
		}

		return { orderedModules: ordered, dynamicImports, hasCycles };
	}

	private warnCycle (_entryModule: Module, _ordered: Module[]) {
		// TODO: reinstate
	}

	private fetchModule (id: string, importer: string): Promise<Module> {
		// short-circuit cycles
		const existingModule = this.moduleById.get(id);
		if (existingModule) {
			if (existingModule.isExternal)
				throw new Error(`Cannot fetch external module ${id}`);
			return Promise.resolve(<Module>existingModule);
		}
		this.moduleById.set(id, null);

		return this.load(id)
			.catch((err: Error) => {
				let msg = `Could not load ${id}`;
				if (importer) msg += ` (imported by ${importer})`;

				msg += `: ${err.message}`;
				throw new Error(msg);
			})
			.then(source => {
				if (typeof source === 'string') return source;
				if (source && typeof source === 'object' && source.code) return source;

				// TODO report which plugin failed
				error({
					code: 'BAD_LOADER',
					message: `Error loading ${relativeId(
						id
					)}: plugin load hook should return a string, a { code, map } object, or nothing/null`
				});
			})
			.then(source => {
				const sourceDescription: SourceDescription = typeof source === 'string' ? {
					code: source,
					ast: null
				} : source;

				if (
					this.cachedModules.has(id) &&
					this.cachedModules.get(id).originalCode === sourceDescription.code
				) {
					return this.cachedModules.get(id);
				}

				return transform(this, sourceDescription, id, this.plugins);
			})
			.then((source: {
				code: string,
				originalCode: string,
				originalSourcemap: RawSourceMap,
				ast: Program,
				sourcemapChain: RawSourceMap[],
				resolvedIds?: IdMap
			}) => {
				const {
					code,
					originalCode,
					originalSourcemap,
					ast,
					sourcemapChain,
					resolvedIds
				} = source;

				const module: Module = new Module({
					id,
					code,
					originalCode,
					originalSourcemap,
					ast,
					sourcemapChain,
					resolvedIds,
					graph: this
				});

				this.modules.push(module);
				this.moduleById.set(id, module);

				return this.fetchAllDependencies(module).then(() => {
					Object.keys(module.exports).forEach(name => {
						if (name !== 'default') {
							module.exportsAll[name] = module.id;
						}
					});
					module.exportAllSources.forEach(source => {
						const id = module.resolvedIds[source];
						const exportAllModule = this.moduleById.get(id);
						if (exportAllModule.isExternal) return;

						Object.keys((<Module>exportAllModule).exportsAll).forEach(name => {
							if (name in module.exportsAll) {
								this.warn({
									code: 'NAMESPACE_CONFLICT',
									reexporter: module.id,
									name,
									sources: [
										module.exportsAll[name],
										(<Module>exportAllModule).exportsAll[name]
									],
									message: `Conflicting namespaces: ${relativeId(
										module.id
									)} re-exports '${name}' from both ${relativeId(
										module.exportsAll[name]
									)} and ${relativeId(
										(<Module>exportAllModule).exportsAll[name]
									)} (will be ignored)`
								});
							} else {
								module.exportsAll[name] = (<Module>exportAllModule).exportsAll[name];
							}
						});
					});
					return module;
				});
			});
	}

	private fetchAllDependencies (module: Module) {
		// resolve and fetch dynamic imports where possible
		const fetchDynamicImportsPromise = !this.dynamicImport ? Promise.resolve() : Promise.all(
			module.getDynamicImportExpressions()
			.map((dynamicImportExpression, index) => {
				return Promise.resolve(this.resolveDynamicImport(dynamicImportExpression, module.id))
				.then(replacement => {
					if (!replacement) {
						module.dynamicImportResolutions[index] = null;
					} else if (typeof dynamicImportExpression !== 'string') {
						module.dynamicImportResolutions[index] = replacement;
					} else if (this.isExternal(replacement, module.id, true)) {
							let externalModule;
							if (!this.moduleById.has(replacement)) {
								externalModule = new ExternalModule({ graph: this, id: replacement });
								this.externalModules.push(externalModule);
								this.moduleById.set(replacement, module);
							}
							else {
								externalModule = <ExternalModule>this.moduleById.get(replacement);
							}
							module.dynamicImportResolutions[index] = externalModule;
							externalModule.exportsNamespace = true;
					} else {
						return this.fetchModule(replacement, module.id)
						.then(depModule => {
							module.dynamicImportResolutions[index] = depModule;
						});
					}
				})
			})
		)
		.then(() => {});
		fetchDynamicImportsPromise.catch(() => {});

		return mapSequence(module.sources, source => {
			const resolvedId = module.resolvedIds[source];
			return (resolvedId
					? Promise.resolve(resolvedId)
					: this.resolveId(source, module.id)
			).then(resolvedId => {
				// TODO types of `resolvedId` are not compatable with 'externalId'.
				// `this.resolveId` returns `string`, `void`, and `boolean`
				const externalId = <string>resolvedId || (isRelative(source) ? resolve(module.id, '..', source) : source);
				let isExternal = this.isExternal(externalId, module.id, true);

				if (!resolvedId && !isExternal) {
					if (isRelative(source)) {
						error({
							code: 'UNRESOLVED_IMPORT',
							message: `Could not resolve '${source}' from ${relativeId(
								module.id
							)}`
						});
					}

					if (resolvedId !== false) {
						this.warn({
							code: 'UNRESOLVED_IMPORT',
							source,
							importer: relativeId(module.id),
							message: `'${source}' is imported by ${relativeId(
								module.id
							)}, but could not be resolved – treating it as an external dependency`,
							url:
								'https://github.com/rollup/rollup/wiki/Troubleshooting#treating-module-as-external-dependency'
						});
					}
					isExternal = true;
				}

				if (isExternal) {
					module.resolvedIds[source] = externalId;

					if (!this.moduleById.has(externalId)) {
						const module = new ExternalModule({ graph: this, id: externalId });
						this.externalModules.push(module);
						this.moduleById.set(externalId, module);
					}

					const externalModule = this.moduleById.get(externalId);

					// add external declarations so we can detect which are never used
					Object.keys(module.imports).forEach(name => {
						const importDeclaration = module.imports[name];
						if (importDeclaration.source !== source) return;

						externalModule.traceExport(importDeclaration.name);
					});
				} else {
					module.resolvedIds[source] = <string>resolvedId;
					return this.fetchModule(<string>resolvedId, module.id);
				}
			});
		})
		.then(() => fetchDynamicImportsPromise);
	}

	warn (warning: RollupWarning) {
		warning.toString = () => {
			let str = '';

			if (warning.plugin) str += `(${warning.plugin} plugin) `;
			if (warning.loc)
				str += `${relativeId(warning.loc.file)} (${warning.loc.line}:${
					warning.loc.column
					}) `;
			str += warning.message;

			return str;
		};

		this.onwarn(warning);
	}
}<|MERGE_RESOLUTION|>--- conflicted
+++ resolved
@@ -29,10 +29,7 @@
 import GlobalScope from './ast/scopes/GlobalScope';
 import { randomUint8Array, Uint8ArrayXor, Uint8ArrayToHexString } from './utils/entryHashing';
 import { blank } from './utils/object';
-<<<<<<< HEAD
-=======
 import firstSync from './utils/first-sync';
->>>>>>> 675540bf
 
 export type ResolveDynamicImportHandler = (specifier: string | Node, parentId: string) => Promise<string | void>;
 
